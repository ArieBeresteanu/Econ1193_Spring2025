{ 
    "dwayne" : {
        "full name" : "Dwayne Johnson",
        "other names" : ["The Rock", "Flex Kavana", "Rocky Maiva"],
        "wikipedia" : "https://en.wikipedia.org/wiki/Dwayne_Johnson",
        "born" : 1972,
        "place of birth" : "Hayward, Callifornia",
        "height_inches" : 77,
        "author" : false,
        "tv show" : null
    },
    "kendrick" : {
        "full name" : "Kendrick Lamar",
        "other names" : ["K.Dot"],
        "wikipedia" : "https://en.wikipedia.org/wiki/Kendrick_Lamar",
        "born" : 1987,
        "grammy winner": true,
        "tv show" : null,
        "albums" : {
            "first" : "Section.80",
            "latest" : "GNX"
                  }
        },
    "robert_smith" : {
        "full name" : "Robert Smith",
        "TV shows" : null,
        "Band" : "The Cure",
        "born" : 1959,
        "place of birth" : "Blackpool, UK",
        "height_inches" : 70,
        "instruments" : ["vocals","guitar"],
        "married" : true
    },
    "danny_devito" : {
        "full name" : "Daniel Michael DeVito Jr",
        "Movies" : ["Matilda", "The Lorax", "Taxi"],
        "height_inches" : 58,
        "books" : null,
        "born" : 1944,
        "married" : true,
        "children" : 3
    },
    "LeBron_James" : {
        "full name" : "LeBron Raymone James",
        "other names" : ["King James", "Chosen One", "L-Train"],
        "married" : true,
        "wikipedia" : "https://en.wikipedia.org/wiki/LeBron_James",
        "place of birth" : "Akron, Ohio",
        "job" : "NBA Player",
        "teams" : ["Cleveland Cavaliers", "Miami Heat", "Los Angeles Lakers"],
        "championships" : 4,
        "mvp_awards" : 4,
        "music_albums" : null
    },
    "michael" : {
        "full name" : "Michael Joseph Jackson",
        "other names" : ["King of Pop", "MJ"],
        "wikipedia" : "https://en.wikipedia.org/wiki/Michael_Jackson",
        "born" : 1958,
        "place of birth" : "Gary, Indiana",
        "height_inches" : 69,
        "author" : true,
        "tv show" : null
    },
    "zendaya" : {
        "full name" : "Zendaya Maree Stoermer Coleman",
        "wikipedia" : "https://en.wikipedia.org/wiki/Zendaya",
        "born" : 1996,
        "place of birth" : "Oakland, California",
        "height_inches" : 70,
        "movies" : ["Challengers", "Dune"],
        "tv shows" : ["Euphoria", "Shake it Up"],
        "married" : false,
        "children" : null
      },
    "Shaquille" :{
    "full name": "Shaquille O'Neal", 
    "Other names": ["Shaq", "Big Shamrock"],
    "Wikipedia": "https://en.wikipedia.org/wiki/Shaquille_O%27Neal",
    "born" : 1972, 
    "place of birth" : "Newark, New Jersey",
    "height_inches": 85,
    "actor" : true, 
<<<<<<< HEAD
    "NFL" : null    
 },
"elon_musk": {
    "full name": "Elon Reeve Musk",
    "other names": ["Iron Man", "Elon"],
    "married": false,
    "wikipedia": "https://en.wikipedia.org/wiki/Elon_Musk",
    "place of birth": "Pretoria, South Africa",
    "job": "Entrepreneur",
    "companies": ["Tesla", "SpaceX", "Neuralink", "The Boring Company"],
    "notable_achievements": ["Founded Zip2", "Co-founded PayPal", "CEO of Tesla", "Founded SpaceX"],
    "children": 10
}
=======
    "NFL" : null
    },
    "björk" : {
        "full name" : "Björk Guðmundsdóttir",
        "genres" : ["electronia","trip hop","avant-garde pop"],
        "wikipedia" : "https://en.wikipedia.org/wiki/Bj%C3%B6rk",
        "born" : 1965,
        "place of birth": "Reykjavík, Iceland",
        "mobies" : ["Dancer in the Dark", "The Northman"]
        "grammy winner" : null,
        "produer" : true
        "albums" : {
            "first" : "Debut",
            "latest" : "Fossora"
            "most acclaimed" : "Homogenic"
                  }
    },
>>>>>>> 2f119558
}
    
<|MERGE_RESOLUTION|>--- conflicted
+++ resolved
@@ -1,118 +1,112 @@
-{ 
-    "dwayne" : {
-        "full name" : "Dwayne Johnson",
-        "other names" : ["The Rock", "Flex Kavana", "Rocky Maiva"],
-        "wikipedia" : "https://en.wikipedia.org/wiki/Dwayne_Johnson",
-        "born" : 1972,
-        "place of birth" : "Hayward, Callifornia",
-        "height_inches" : 77,
-        "author" : false,
-        "tv show" : null
-    },
-    "kendrick" : {
-        "full name" : "Kendrick Lamar",
-        "other names" : ["K.Dot"],
-        "wikipedia" : "https://en.wikipedia.org/wiki/Kendrick_Lamar",
-        "born" : 1987,
-        "grammy winner": true,
-        "tv show" : null,
-        "albums" : {
-            "first" : "Section.80",
-            "latest" : "GNX"
-                  }
-        },
-    "robert_smith" : {
-        "full name" : "Robert Smith",
-        "TV shows" : null,
-        "Band" : "The Cure",
-        "born" : 1959,
-        "place of birth" : "Blackpool, UK",
-        "height_inches" : 70,
-        "instruments" : ["vocals","guitar"],
-        "married" : true
-    },
-    "danny_devito" : {
-        "full name" : "Daniel Michael DeVito Jr",
-        "Movies" : ["Matilda", "The Lorax", "Taxi"],
-        "height_inches" : 58,
-        "books" : null,
-        "born" : 1944,
-        "married" : true,
-        "children" : 3
-    },
-    "LeBron_James" : {
-        "full name" : "LeBron Raymone James",
-        "other names" : ["King James", "Chosen One", "L-Train"],
-        "married" : true,
-        "wikipedia" : "https://en.wikipedia.org/wiki/LeBron_James",
-        "place of birth" : "Akron, Ohio",
-        "job" : "NBA Player",
-        "teams" : ["Cleveland Cavaliers", "Miami Heat", "Los Angeles Lakers"],
-        "championships" : 4,
-        "mvp_awards" : 4,
-        "music_albums" : null
-    },
-    "michael" : {
-        "full name" : "Michael Joseph Jackson",
-        "other names" : ["King of Pop", "MJ"],
-        "wikipedia" : "https://en.wikipedia.org/wiki/Michael_Jackson",
-        "born" : 1958,
-        "place of birth" : "Gary, Indiana",
-        "height_inches" : 69,
-        "author" : true,
-        "tv show" : null
-    },
-    "zendaya" : {
-        "full name" : "Zendaya Maree Stoermer Coleman",
-        "wikipedia" : "https://en.wikipedia.org/wiki/Zendaya",
-        "born" : 1996,
-        "place of birth" : "Oakland, California",
-        "height_inches" : 70,
-        "movies" : ["Challengers", "Dune"],
-        "tv shows" : ["Euphoria", "Shake it Up"],
-        "married" : false,
-        "children" : null
-      },
-    "Shaquille" :{
-    "full name": "Shaquille O'Neal", 
-    "Other names": ["Shaq", "Big Shamrock"],
-    "Wikipedia": "https://en.wikipedia.org/wiki/Shaquille_O%27Neal",
-    "born" : 1972, 
-    "place of birth" : "Newark, New Jersey",
-    "height_inches": 85,
-    "actor" : true, 
-<<<<<<< HEAD
-    "NFL" : null    
- },
-"elon_musk": {
-    "full name": "Elon Reeve Musk",
-    "other names": ["Iron Man", "Elon"],
-    "married": false,
-    "wikipedia": "https://en.wikipedia.org/wiki/Elon_Musk",
-    "place of birth": "Pretoria, South Africa",
-    "job": "Entrepreneur",
-    "companies": ["Tesla", "SpaceX", "Neuralink", "The Boring Company"],
-    "notable_achievements": ["Founded Zip2", "Co-founded PayPal", "CEO of Tesla", "Founded SpaceX"],
-    "children": 10
-}
-=======
-    "NFL" : null
-    },
-    "björk" : {
-        "full name" : "Björk Guðmundsdóttir",
-        "genres" : ["electronia","trip hop","avant-garde pop"],
-        "wikipedia" : "https://en.wikipedia.org/wiki/Bj%C3%B6rk",
-        "born" : 1965,
-        "place of birth": "Reykjavík, Iceland",
-        "mobies" : ["Dancer in the Dark", "The Northman"]
-        "grammy winner" : null,
-        "produer" : true
-        "albums" : {
-            "first" : "Debut",
-            "latest" : "Fossora"
-            "most acclaimed" : "Homogenic"
-                  }
-    },
->>>>>>> 2f119558
-}
-    
+{ 
+    "dwayne" : {
+        "full name" : "Dwayne Johnson",
+        "other names" : ["The Rock", "Flex Kavana", "Rocky Maiva"],
+        "wikipedia" : "https://en.wikipedia.org/wiki/Dwayne_Johnson",
+        "born" : 1972,
+        "place of birth" : "Hayward, Callifornia",
+        "height_inches" : 77,
+        "author" : false,
+        "tv show" : null
+    },
+    "kendrick" : {
+        "full name" : "Kendrick Lamar",
+        "other names" : ["K.Dot"],
+        "wikipedia" : "https://en.wikipedia.org/wiki/Kendrick_Lamar",
+        "born" : 1987,
+        "grammy winner": true,
+        "tv show" : null,
+        "albums" : {
+            "first" : "Section.80",
+            "latest" : "GNX"
+                  }
+        },
+    "robert_smith" : {
+        "full name" : "Robert Smith",
+        "TV shows" : null,
+        "Band" : "The Cure",
+        "born" : 1959,
+        "place of birth" : "Blackpool, UK",
+        "height_inches" : 70,
+        "instruments" : ["vocals","guitar"],
+        "married" : true
+    },
+    "danny_devito" : {
+        "full name" : "Daniel Michael DeVito Jr",
+        "Movies" : ["Matilda", "The Lorax", "Taxi"],
+        "height_inches" : 58,
+        "books" : null,
+        "born" : 1944,
+        "married" : true,
+        "children" : 3
+    },
+    "LeBron_James" : {
+        "full name" : "LeBron Raymone James",
+        "other names" : ["King James", "Chosen One", "L-Train"],
+        "married" : true,
+        "wikipedia" : "https://en.wikipedia.org/wiki/LeBron_James",
+        "place of birth" : "Akron, Ohio",
+        "job" : "NBA Player",
+        "teams" : ["Cleveland Cavaliers", "Miami Heat", "Los Angeles Lakers"],
+        "championships" : 4,
+        "mvp_awards" : 4,
+        "music_albums" : null
+    },
+    "michael" : {
+        "full name" : "Michael Joseph Jackson",
+        "other names" : ["King of Pop", "MJ"],
+        "wikipedia" : "https://en.wikipedia.org/wiki/Michael_Jackson",
+        "born" : 1958,
+        "place of birth" : "Gary, Indiana",
+        "height_inches" : 69,
+        "author" : true,
+        "tv show" : null
+    },
+    "zendaya" : {
+        "full name" : "Zendaya Maree Stoermer Coleman",
+        "wikipedia" : "https://en.wikipedia.org/wiki/Zendaya",
+        "born" : 1996,
+        "place of birth" : "Oakland, California",
+        "height_inches" : 70,
+        "movies" : ["Challengers", "Dune"],
+        "tv shows" : ["Euphoria", "Shake it Up"],
+        "married" : false,
+        "children" : null
+      },
+    "Shaquille" :{
+    "full name": "Shaquille O'Neal", 
+    "Other names": ["Shaq", "Big Shamrock"],
+    "Wikipedia": "https://en.wikipedia.org/wiki/Shaquille_O%27Neal",
+    "born" : 1972, 
+    "place of birth" : "Newark, New Jersey",
+    "height_inches": 85,
+    "actor" : true, 
+    "NFL" : null    
+ },
+"elon_musk": {
+    "full name": "Elon Reeve Musk",
+    "other names": ["Iron Man", "Elon"],
+    "married": false,
+    "wikipedia": "https://en.wikipedia.org/wiki/Elon_Musk",
+    "place of birth": "Pretoria, South Africa",
+    "job": "Entrepreneur",
+    "companies": ["Tesla", "SpaceX", "Neuralink", "The Boring Company"],
+    "notable_achievements": ["Founded Zip2", "Co-founded PayPal", "CEO of Tesla", "Founded SpaceX"],
+    "children": 10
+    },
+    "björk" : {
+        "full name" : "Björk Guðmundsdóttir",
+        "genres" : ["electronia","trip hop","avant-garde pop"],
+        "wikipedia" : "https://en.wikipedia.org/wiki/Bj%C3%B6rk",
+        "born" : 1965,
+        "place of birth": "Reykjavík, Iceland",
+        "mobies" : ["Dancer in the Dark", "The Northman"]
+        "grammy winner" : null,
+        "produer" : true
+        "albums" : {
+            "first" : "Debut",
+            "latest" : "Fossora"
+            "most acclaimed" : "Homogenic"
+     }
+}
+    